--- conflicted
+++ resolved
@@ -95,9 +95,9 @@
 
 ## Usage
 
-All query scopes are methods on an entity that begin with the `scope` keyword. You call these functions without the `scope` keyword \(as shown above\).
+All query scopes are methods on an entity that begin with the `scope` keyword.
+You call these functions without the `scope` keyword \(as shown above\).
 
-<<<<<<< HEAD
 Each scope is passed the `query`, a reference to the current `QueryBuilder`
 instance, as the first argument. Any other arguments passed to the scope will be
 passed in order after that.
@@ -116,7 +116,4 @@
 var subscribedUsers = getInstance( "User" )
     .ofType( "admin" )
     .get();
-```
-=======
-Each scope is passed the `query`, a reference to the current `QueryBuilder` instance, as the first argument. Any other arguments passed to the scope will be passed in order after that.
->>>>>>> 07014d9d
+```